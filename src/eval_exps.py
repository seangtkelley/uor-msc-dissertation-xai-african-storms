--- conflicted
+++ resolved
@@ -212,7 +212,6 @@
         ax_shap.set_xlabel(f"SHAP value ({exp_config['target_units']})")
         ax_shap.tick_params(axis="y", labelsize=10)
 
-<<<<<<< HEAD
         # convert shap values to dataframe
         shap_df = pd.DataFrame(
             explanation.values,
@@ -263,15 +262,6 @@
         plt.title(
             f"Heatmap of {exp_name} SHAP Value Correlations with Geo-Temporal Features"
         )
-        plotting.save_plot(
-            f"{exp_name}_shap_correlation_heatmap.png",
-            config.EXPERIMENT_FIGURES_DIR,
-        )
-
-    plotting.save_plot(
-        f"{exp_group_name}_summary.png",
-        config.EXPERIMENT_FIGURES_DIR,
-    )
-=======
-    plotting.save_plot(f"{exp_group_name}_summary.png", fig_dir)
->>>>>>> 079a30e0
+        plotting.save_plot(f"{exp_name}_shap_correlation_heatmap.png", fig_dir)
+
+    plotting.save_plot(f"{exp_group_name}_summary.png", fig_dir)