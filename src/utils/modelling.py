--- conflicted
+++ resolved
@@ -136,17 +136,10 @@
     model.save_model(model_path)
 
     # upload the model to W&B
-<<<<<<< HEAD
-    wandb_run.save(str(model_path), base_path=local_output_dir)
-
-    # finish the Weights & Biases run
-    wandb_run.finish()
-=======
     wandb_run.save(str(model_path), base_path=temp_dir)
 
     # update run config with test dataset index
     wandb_run.config.update({"test_dataset_index": y_test.index.tolist()})
->>>>>>> 22fd3669
 
 
 def train_model_cv(
@@ -310,59 +303,6 @@
     wandb.teardown()
 
 
-<<<<<<< HEAD
-def get_best_model_from_sweep(
-    wandb_api: wandb.Api, sweep_id: str
-) -> xgb.Booster:
-    """
-    Get the best model from a W&B sweep.
-
-    :param wandb_api: The W&B API object.
-    :param sweep_id: The ID of the W&B sweep.
-    :return: The best model from the sweep.
-    """
-    # get all runs from the sweep
-    sweep_runs = wandb_api.sweep(
-        f"{config.WANDB_ENTITY}/{config.WANDB_PROJECT}/{sweep_id}"
-    ).runs
-
-    # find the best run (lowest validation loss)
-    best_run = min(
-        sweep_runs, key=lambda run: run.summary.get("val-rmse", float("inf"))
-    )
-
-    bst = xgb.Booster()
-    run_dir_search = glob(str(config.WANDB_LOG_DIR / f"*{best_run.id}*"))
-    model_filepath = None
-    try:
-        if len(run_dir_search) == 1:
-            raise ValueError("Multiple run directories found.")
-
-        print("Loading model from local run directory...")
-
-        # load the model
-        model_filepath = Path(run_dir_search[0]) / f"{best_run.name}_model.json"
-
-        # check the file exists
-        if not model_filepath.exists():
-            raise FileNotFoundError(f"Model file not found: {model_filepath}")
-
-    except Exception as e:
-        print("Downloading model from W&B...")
-        # download the best model to a temp directory
-        temp_dir = tempfile.gettempdir()
-        model_filepath = Path(temp_dir) / f"{best_run.name}_model.json"
-        best_run.download(str(model_filepath), base_path=temp_dir)
-
-    finally:
-        if model_filepath is not None:
-            # load the model
-            bst.load_model(model_filepath)
-        else:
-            raise RuntimeError("Failed to locate or download the model file.")
-
-    return bst
-=======
 def run_experiment(
     exp_name: str,
     processed_df: pd.DataFrame,
@@ -409,4 +349,56 @@
         trials=trials,
         wandb_mode=wandb_mode,
     )
->>>>>>> 22fd3669
+
+
+def get_best_model_from_sweep(
+    wandb_api: wandb.Api, sweep_id: str
+) -> xgb.Booster:
+    """
+    Get the best model from a W&B sweep.
+
+    :param wandb_api: The W&B API object.
+    :param sweep_id: The ID of the W&B sweep.
+    :return: The best model from the sweep.
+    """
+    # get all runs from the sweep
+    sweep_runs = wandb_api.sweep(
+        f"{config.WANDB_ENTITY}/{config.WANDB_PROJECT}/{sweep_id}"
+    ).runs
+
+    # find the best run (lowest validation loss)
+    best_run = min(
+        sweep_runs, key=lambda run: run.summary.get("val-rmse", float("inf"))
+    )
+
+    bst = xgb.Booster()
+    run_dir_search = glob(str(config.WANDB_LOG_DIR / f"*{best_run.id}*"))
+    model_filepath = None
+    try:
+        if len(run_dir_search) == 1:
+            raise ValueError("Multiple run directories found.")
+
+        print("Loading model from local run directory...")
+
+        # load the model
+        model_filepath = Path(run_dir_search[0]) / f"{best_run.name}_model.json"
+
+        # check the file exists
+        if not model_filepath.exists():
+            raise FileNotFoundError(f"Model file not found: {model_filepath}")
+
+    except Exception as e:
+        print("Downloading model from W&B...")
+        # download the best model to a temp directory
+        temp_dir = tempfile.gettempdir()
+        model_filepath = Path(temp_dir) / f"{best_run.name}_model.json"
+        best_run.download(str(model_filepath), base_path=temp_dir)
+
+    finally:
+        if model_filepath is not None:
+            # load the model
+            bst.load_model(model_filepath)
+        else:
+            raise RuntimeError("Failed to locate or download the model file.")
+
+    return bst